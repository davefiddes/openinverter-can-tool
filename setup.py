"""A setuptools based setup module.

See:
https://packaging.python.org/guides/distributing-packages-using-setuptools/
https://github.com/pypa/sampleproject
"""

# Always prefer setuptools over distutils
import pathlib
import re
from glob import glob
from setuptools import setup, find_packages

here = pathlib.Path(__file__).parent.resolve()

# Get the long description from the README file
long_description = (here / "README.md").read_text(encoding="utf-8")

# Strip the build status as this only makes sense on github
long_description = re.sub(r'\[!\[Build status.*\)\n\n', '', long_description)

setup(
    name="openinverter-can-tool",
    version="0.4.0",
    description="Tool to configure and operate OpenInverter systems over CAN",
    long_description=long_description,
    long_description_content_type="text/markdown",
    url="https://github.com/davefiddes/openinverter-can-tool",
    author="David J. Fiddes",
    author_email="D.J@fiddes.net",
    license="MIT License",

    # For a list of valid classifiers, see https://pypi.org/classifiers/
    classifiers=[
        "Development Status :: 4 - Beta",
        "Environment :: Console",
        "Intended Audience :: End Users/Desktop",
        "Topic :: Scientific/Engineering",
        "Programming Language :: Python :: 3",
        "Programming Language :: Python :: 3.9",
        "Programming Language :: Python :: 3.10",
        "Programming Language :: Python :: 3.11",
        "Programming Language :: Python :: 3.12",
        "Programming Language :: Python :: 3.13",
        "Programming Language :: Python :: 3 :: Only",
    ],

    keywords="openinverter, canopen",

    package_dir={"": "src"},
    packages=find_packages(where="src"),
    python_requires=">=3.9, <4",

    install_requires=[
        "click",
        "canopen",
        "appdirs",
        "python-can[serial]",
        "cantools",
        "pyside6"],

    extras_require={
        "dev": [
            "check-manifest",
            "flake8",
            "pre-commit"
        ],
        "test": [
            "coverage",
            "pytest",
            "approvaltests",
            "pytest-approvaltests",
            "pytest-cov"
        ],
    },

    # No data files are expected within the package
    package_data={},

    # Pull in all our documentation
    data_files=[("docs",
                 glob("docs/*.md") + glob("docs/*.png"))],

    # The main command-line tool
    entry_points={
        "console_scripts": [
            "oic=openinverter_can_tool.__main__:cli"
        ],
        "gui_scripts": [
<<<<<<< HEAD
            "oi-gui=openinverter_can_tool.gui.app:main"
        ],
=======
            "oic-gui=openinverter_can_tool.gui:main"
        ]
>>>>>>> bbd20c74
    },

    project_urls={
        "Bug Reports":
            "https://github.com/davefiddes/openinverter-can-tool/issues",
        "Source":
            "https://github.com/davefiddes/openinverter-can-tool",
    },
)<|MERGE_RESOLUTION|>--- conflicted
+++ resolved
@@ -87,13 +87,9 @@
             "oic=openinverter_can_tool.__main__:cli"
         ],
         "gui_scripts": [
-<<<<<<< HEAD
-            "oi-gui=openinverter_can_tool.gui.app:main"
-        ],
-=======
-            "oic-gui=openinverter_can_tool.gui:main"
+            "oic-gui=openinverter_can_tool.gui:main",
+            "oic-gui2=openinverter_can_tool.gui.app:main"
         ]
->>>>>>> bbd20c74
     },
 
     project_urls={
