{
    "version": "0.2.0",
    "configurations": [
        {
            "name": "List parameters",
            "type": "debugpy",
            "request": "launch",
            "module": "openinverter_can_tool",
            "justMyCode": true,
            "args": [
                "listparams"
            ]
        },
        {
            "name": "Remote db read param",
            "type": "debugpy",
            "request": "launch",
            "module": "openinverter_can_tool",
            "justMyCode": true,
            "args": [
                "-c",
                "openinverter",
                "read",
                "brakeregen"
            ]
        },
        {
            "name": "Remote serialno",
            "type": "debugpy",
            "request": "launch",
            "module": "openinverter_can_tool",
            "justMyCode": true,
            "args": [
                "-c",
                "openinverter",
                "serialno"
            ]
        },
        {
            "name": "Log",
            "type": "debugpy",
            "request": "launch",
            "module": "openinverter_can_tool",
            "justMyCode": true,
            "args": [
                "-c",
                "openinverter",
                "log",
                "pot",
                "udc",
                "out.csv"
            ]
        },
        {
            "name": "Map Remove",
            "type": "debugpy",
            "request": "launch",
            "module": "openinverter_can_tool",
            "justMyCode": true,
            "args": [
                "-c",
                "openinverter",
                "map",
                "remove",
                "tx.0.0"
            ]
        },
        {
            "name": "GUI",
            "type": "debugpy",
            "request": "launch",
<<<<<<< HEAD
            "module": "openinverter_can_tool.gui.app",
=======
            "module": "openinverter_can_tool.gui",
>>>>>>> bbd20c74
            "justMyCode": true,
            "args": []
        }
    ]
}<|MERGE_RESOLUTION|>--- conflicted
+++ resolved
@@ -69,11 +69,15 @@
             "name": "GUI",
             "type": "debugpy",
             "request": "launch",
-<<<<<<< HEAD
+            "module": "openinverter_can_tool.gui",
+            "justMyCode": true,
+            "args": []
+        },
+        {
+            "name": "GUI2",
+            "type": "debugpy",
+            "request": "launch",
             "module": "openinverter_can_tool.gui.app",
-=======
-            "module": "openinverter_can_tool.gui",
->>>>>>> bbd20c74
             "justMyCode": true,
             "args": []
         }
