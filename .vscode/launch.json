--- conflicted
+++ resolved
@@ -74,14 +74,14 @@
             "args": []
         },
         {
-<<<<<<< HEAD
             "name": "GUI2",
             "type": "debugpy",
             "request": "launch",
             "module": "openinverter_can_tool.gui2.app",
             "justMyCode": true,
             "args": []
-=======
+        },
+        {
             "name": "Python: Debug Tests",
             "type": "debugpy",
             "request": "launch",
@@ -91,7 +91,6 @@
             ],
             "console": "integratedTerminal",
             "justMyCode": false
->>>>>>> 612d20f8
         }
     ]
 }